/*
 * This file is part of Cleanflight.
 *
 * Cleanflight is free software: you can redistribute it and/or modify
 * it under the terms of the GNU General Public License as published by
 * the Free Software Foundation, either version 3 of the License, or
 * (at your option) any later version.
 *
 * Cleanflight is distributed in the hope that it will be useful,
 * but WITHOUT ANY WARRANTY; without even the implied warranty of
 * MERCHANTABILITY or FITNESS FOR A PARTICULAR PURPOSE.  See the
 * GNU General Public License for more details.
 *
 * You should have received a copy of the GNU General Public License
 * along with Cleanflight.  If not, see <http://www.gnu.org/licenses/>.
 */

#include <stdbool.h>
#include <stdint.h>
#include <stdlib.h>
#include <string.h>

#include "platform.h"

#include "common/axis.h"
#include "common/color.h"
#include "common/atomic.h"
#include "common/maths.h"

#include "drivers/nvic.h"

#include "drivers/sensor.h"
#include "drivers/system.h"
#include "drivers/gpio.h"
#include "drivers/light_led.h"
#include "drivers/sound_beeper.h"
#include "drivers/timer.h"
#include "drivers/serial.h"
#include "drivers/serial_softserial.h"
#include "drivers/serial_uart.h"
#include "drivers/accgyro.h"
#include "drivers/compass.h"
#include "drivers/pwm_mapping.h"
#include "drivers/pwm_rx.h"
#include "drivers/adc.h"
#include "drivers/bus_i2c.h"
#include "drivers/bus_spi.h"
#include "drivers/inverter.h"

#include "rx/rx.h"

#include "io/serial.h"
#include "io/gps.h"
#include "io/escservo.h"
#include "io/rc_controls.h"
#include "io/gimbal.h"
#include "io/ledstrip.h"
#include "io/display.h"

#include "sensors/sensors.h"
#include "sensors/sonar.h"
#include "sensors/barometer.h"
#include "sensors/compass.h"
#include "sensors/acceleration.h"
#include "sensors/gyro.h"
#include "sensors/battery.h"
#include "sensors/boardalignment.h"

#include "telemetry/telemetry.h"
#include "blackbox/blackbox.h"

#include "flight/pid.h"
#include "flight/imu.h"
#include "flight/mixer.h"
#include "flight/failsafe.h"
#include "flight/navigation.h"

#include "config/runtime_config.h"
#include "config/config.h"
#include "config/config_profile.h"
#include "config/config_master.h"

#ifdef USE_HARDWARE_REVISION_DETECTION
#include "hardware_revision.h"
#endif

#include "build_config.h"

#ifdef DEBUG_SECTION_TIMES
uint32_t sectionTimes[2][4];
#endif
extern uint32_t previousTime;

#ifdef SOFTSERIAL_LOOPBACK
serialPort_t *loopbackPort;
#endif

failsafe_t *failsafe;

void printfSupportInit(void);
void timerInit(void);
void telemetryInit(void);
void serialInit(serialConfig_t *initialSerialConfig);
void mspInit(serialConfig_t *serialConfig);
void cliInit(serialConfig_t *serialConfig);
failsafe_t* failsafeInit(rxConfig_t *intialRxConfig);
pwmOutputConfiguration_t *pwmInit(drv_pwm_config_t *init);
void mixerInit(mixerMode_e mixerMode, motorMixer_t *customMixers);
void mixerUsePWMOutputConfiguration(pwmOutputConfiguration_t *pwmOutputConfiguration);
void rxInit(rxConfig_t *rxConfig, failsafe_t *failsafe);
void beepcodeInit(failsafe_t *initialFailsafe);
void gpsInit(serialConfig_t *serialConfig, gpsConfig_t *initialGpsConfig);
void navigationInit(gpsProfile_t *initialGpsProfile, pidProfile_t *pidProfile);
bool sensorsAutodetect(sensorAlignmentConfig_t *sensorAlignmentConfig, uint16_t gyroLpf, uint8_t accHardwareToUse, int8_t magHardwareToUse, int16_t magDeclinationFromConfig);
void imuInit(void);
void displayInit(rxConfig_t *intialRxConfig);
void ledStripInit(ledConfig_t *ledConfigsToUse, hsvColor_t *colorsToUse, failsafe_t* failsafeToUse);
void loop(void);
void spektrumBind(rxConfig_t *rxConfig);

#ifdef STM32F303xC
// from system_stm32f30x.c
void SetSysClock(void);
#endif
#ifdef STM32F10X
// from system_stm32f10x.c
void SetSysClock(bool overclock);
#endif

void init(void)
{
    uint8_t i;
    drv_pwm_config_t pwm_params;
    bool sensorsOK = false;

    printfSupportInit();

    initEEPROM();

    ensureEEPROMContainsValidData();
    readEEPROM();

#ifdef STM32F303
    // start fpu
    SCB->CPACR = (0x3 << (10*2)) | (0x3 << (11*2));
#endif

#ifdef STM32F303xC
    SetSysClock();
#endif
#ifdef STM32F10X
    // Configure the System clock frequency, HCLK, PCLK2 and PCLK1 prescalers
    // Configure the Flash Latency cycles and enable prefetch buffer
    SetSysClock(masterConfig.emf_avoidance);
#endif

#ifdef USE_HARDWARE_REVISION_DETECTION
    detectHardwareRevision();
#endif

    systemInit();

    ledInit();

    #ifdef SPEKTRUM_BIND
    if (feature(FEATURE_RX_SERIAL)) {
        switch (masterConfig.rxConfig.serialrx_provider) {
            case SERIALRX_SPEKTRUM1024:
            case SERIALRX_SPEKTRUM2048:
                // Spektrum satellite binding if enabled on startup.
                // Must be called before that 100ms sleep so that we don't lose satellite's binding window after startup.
                // The rest of Spektrum initialization will happen later - via spektrumInit()
                spektrumBind(&masterConfig.rxConfig);
                break;
        }
    }
#endif

    delay(100);

    timerInit();  // timer must be initialized before any channel is allocated

    mixerInit(masterConfig.mixerMode, masterConfig.customMixer);

    memset(&pwm_params, 0, sizeof(pwm_params));
    // when using airplane/wing mixer, servo/motor outputs are remapped
    if (masterConfig.mixerMode == MIXER_AIRPLANE || masterConfig.mixerMode == MIXER_FLYING_WING)
        pwm_params.airplane = true;
    else
        pwm_params.airplane = false;
#if defined(USE_USART2) && defined(STM32F10X)
    pwm_params.useUART2 = doesConfigurationUsePort(SERIAL_PORT_USART2);
#endif
    pwm_params.useVbat = feature(FEATURE_VBAT);
    pwm_params.useSoftSerial = feature(FEATURE_SOFTSERIAL);
    pwm_params.useParallelPWM = feature(FEATURE_RX_PARALLEL_PWM);
    pwm_params.useRSSIADC = feature(FEATURE_RSSI_ADC);
    pwm_params.useCurrentMeterADC = feature(FEATURE_CURRENT_METER)
        && masterConfig.batteryConfig.currentMeterType == CURRENT_SENSOR_ADC;
    pwm_params.useLEDStrip = feature(FEATURE_LED_STRIP);
    pwm_params.usePPM = feature(FEATURE_RX_PPM);
    pwm_params.useOneshot = feature(FEATURE_ONESHOT125);
    pwm_params.useSerialRx = feature(FEATURE_RX_SERIAL);
    pwm_params.useServos = isMixerUsingServos();
    pwm_params.extraServos = currentProfile->gimbalConfig.gimbal_flags & GIMBAL_FORWARDAUX;
    pwm_params.motorPwmRate = masterConfig.motor_pwm_rate;
    pwm_params.servoPwmRate = masterConfig.servo_pwm_rate;
    pwm_params.idlePulse = PULSE_1MS; // standard PWM for brushless ESC (default, overridden below)
    if (feature(FEATURE_3D))
        pwm_params.idlePulse = masterConfig.flight3DConfig.neutral3d;
    if (pwm_params.motorPwmRate > 500)
        pwm_params.idlePulse = 0; // brushed motors
    pwm_params.servoCenterPulse = masterConfig.escAndServoConfig.servoCenterPulse;

    pwmRxInit(masterConfig.inputFilteringMode);

    pwmOutputConfiguration_t *pwmOutputConfiguration = pwmInit(&pwm_params);

    mixerUsePWMOutputConfiguration(pwmOutputConfiguration);

#ifdef BEEPER
    beeperConfig_t beeperConfig = {
        .gpioPin = BEEP_PIN,
        .gpioPort = BEEP_GPIO,
        .gpioPeripheral = BEEP_PERIPHERAL,
#ifdef BEEPER_INVERTED
        .gpioMode = Mode_Out_PP,
        .isInverted = true
#else
        .gpioMode = Mode_Out_OD,
        .isInverted = false
#endif
    };
#ifdef NAZE
    if (hardwareRevision >= NAZE32_REV5) {
        // naze rev4 and below used opendrain to PNP for buzzer. Rev5 and above use PP to NPN.
        beeperConfig.gpioMode = Mode_Out_PP;
        beeperConfig.isInverted = true;
    }
#endif

    beeperInit(&beeperConfig);
#endif

#ifdef INVERTER
    initInverter();
#endif


#ifdef USE_SPI
    spiInit(SPI1);
    spiInit(SPI2);
#endif

#ifdef USE_HARDWARE_REVISION_DETECTION
    updateHardwareRevision();
#endif

#ifdef USE_I2C
#if defined(NAZE)
    if (hardwareRevision != NAZE32_SP) {
        i2cInit(I2C_DEVICE);
    }
#elif defined(CC3D)
    if (!doesConfigurationUsePort(SERIAL_PORT_USART3)) {
        i2cInit(I2C_DEVICE);
    }
#else
    i2cInit(I2C_DEVICE);
#endif
#endif

#ifdef USE_ADC
    drv_adc_config_t adc_params;

    adc_params.enableRSSI = feature(FEATURE_RSSI_ADC);
    adc_params.enableCurrentMeter = feature(FEATURE_CURRENT_METER);
    adc_params.enableExternal1 = false;
#ifdef OLIMEXINO
    adc_params.enableExternal1 = true;
#endif
#ifdef NAZE
    // optional ADC5 input on rev.5 hardware
    adc_params.enableExternal1 = (hardwareRevision >= NAZE32_REV5);
#endif

    adcInit(&adc_params);
#endif


    initBoardAlignment(&masterConfig.boardAlignment);

#ifdef DISPLAY
    if (feature(FEATURE_DISPLAY)) {
        displayInit(&masterConfig.rxConfig);
    }
#endif

    // We have these sensors; SENSORS_SET defined in board.h depending on hardware platform
    sensorsSet(SENSORS_SET);
    // drop out any sensors that don't seem to work, init all the others. halt if gyro is dead.
    sensorsOK = sensorsAutodetect(&masterConfig.sensorAlignmentConfig, masterConfig.gyro_lpf, masterConfig.acc_hardware, masterConfig.mag_hardware, currentProfile->mag_declination);

    // if gyro was not detected due to whatever reason, we give up now.
    if (!sensorsOK)
        failureMode(3);

    LED1_ON;
    LED0_OFF;
    for (i = 0; i < 10; i++) {
        LED1_TOGGLE;
        LED0_TOGGLE;
        delay(25);
        BEEP_ON;
        delay(25);
        BEEP_OFF;
    }
    LED0_OFF;
    LED1_OFF;

#ifdef MAG
    if (sensors(SENSOR_MAG))
        compassInit();
#endif

<<<<<<< HEAD
    serialInit(&masterConfig.serialConfig);

    mspInit(&masterConfig.serialConfig);
    cliInit(&masterConfig.serialConfig);

    memset(&pwm_params, 0, sizeof(pwm_params));
    // when using airplane/wing mixer, servo/motor outputs are remapped
    if (masterConfig.mixerMode == MIXER_AIRPLANE || masterConfig.mixerMode == MIXER_FLYING_WING)
        pwm_params.airplane = true;
    else
        pwm_params.airplane = false;
#if defined(USE_USART2) && defined(STM32F10X)
    pwm_params.useUART2 = doesConfigurationUsePort(SERIAL_PORT_USART2);
#endif
    pwm_params.useVbat = feature(FEATURE_VBAT);
    pwm_params.useSoftSerial = feature(FEATURE_SOFTSERIAL);
    pwm_params.useParallelPWM = feature(FEATURE_RX_PARALLEL_PWM);
    pwm_params.useRSSIADC = feature(FEATURE_RSSI_ADC);
    pwm_params.useCurrentMeterADC = feature(FEATURE_CURRENT_METER)
        && masterConfig.batteryConfig.currentMeterType == CURRENT_SENSOR_ADC;
    pwm_params.useLEDStrip = feature(FEATURE_LED_STRIP);
    pwm_params.usePPM = feature(FEATURE_RX_PPM);
    pwm_params.useOneshot = feature(FEATURE_ONESHOT125);
    pwm_params.useSerialRx = feature(FEATURE_RX_SERIAL);
    pwm_params.useServos = isMixerUsingServos();
    pwm_params.extraServos = currentProfile->gimbalConfig.gimbal_flags & GIMBAL_FORWARDAUX;
    pwm_params.motorPwmRate = masterConfig.motor_pwm_rate;
    pwm_params.servoPwmRate = masterConfig.servo_pwm_rate;
    pwm_params.idlePulse = PULSE_1MS; // standard PWM for brushless ESC (default, overridden below)
    if (feature(FEATURE_3D))
        pwm_params.idlePulse = masterConfig.flight3DConfig.neutral3d;
    if (pwm_params.motorPwmRate > 500)
        pwm_params.idlePulse = 0; // brushed motors
    pwm_params.servoCenterPulse = masterConfig.escAndServoConfig.servoCenterPulse;

    pwmRxInit(masterConfig.inputFilteringMode);

    pwmOutputConfiguration_t *pwmOutputConfiguration = pwmInit(&pwm_params);
=======
    imuInit();
>>>>>>> e554f73f

    serialInit(&masterConfig.serialConfig);

    failsafe = failsafeInit(&masterConfig.rxConfig);
    beepcodeInit(failsafe);
    rxInit(&masterConfig.rxConfig, failsafe);

#ifdef GPS
    if (feature(FEATURE_GPS)) {
        gpsInit(
            &masterConfig.serialConfig,
            &masterConfig.gpsConfig
        );
        navigationInit(
            &currentProfile->gpsProfile,
            &currentProfile->pidProfile
        );
    }
#endif

#ifdef SONAR
    if (feature(FEATURE_SONAR)) {
        sonarInit();
    }
#endif

#ifdef LED_STRIP
    ledStripInit(masterConfig.ledConfigs, masterConfig.colors, failsafe);

    if (feature(FEATURE_LED_STRIP)) {
        ledStripEnable();
    }
#endif

#ifdef TELEMETRY
    if (feature(FEATURE_TELEMETRY))
        telemetryInit();
#endif

#ifdef BLACKBOX
    initBlackbox();
#endif

    previousTime = micros();

    if (masterConfig.mixerMode == MIXER_GIMBAL) {
        accSetCalibrationCycles(CALIBRATING_ACC_CYCLES);
    }
    gyroSetCalibrationCycles(CALIBRATING_GYRO_CYCLES);
#ifdef BARO
    baroSetCalibrationCycles(CALIBRATING_BARO_CYCLES);
#endif

    // start all timers
    // TODO - not implemented yet
    timerStart();

    ENABLE_STATE(SMALL_ANGLE);
    DISABLE_ARMING_FLAG(PREVENT_ARMING);

#ifdef SOFTSERIAL_LOOPBACK
    // FIXME this is a hack, perhaps add a FUNCTION_LOOPBACK to support it properly
    loopbackPort = (serialPort_t*)&(softSerialPorts[0]);
    if (!loopbackPort->vTable) {
        loopbackPort = openSoftSerial(0, NULL, 19200, SERIAL_NOT_INVERTED);
    }
    serialPrint(loopbackPort, "LOOPBACK\r\n");
#endif

    // Now that everything has powered up the voltage and cell count be determined.

    if (feature(FEATURE_VBAT | FEATURE_CURRENT_METER))
        batteryInit(&masterConfig.batteryConfig);

#ifdef DISPLAY
    if (feature(FEATURE_DISPLAY)) {
#ifdef USE_OLED_GPS_DEBUG_PAGE_ONLY
        displayShowFixedPage(PAGE_GPS);
#else
        displayEnablePageCycling();
#endif
    }
#endif

#ifdef CJMCU
    LED2_ON;
#endif
}

#ifdef SOFTSERIAL_LOOPBACK
void processLoopback(void) {
    if (loopbackPort) {
        uint8_t bytesWaiting;
        while ((bytesWaiting = serialTotalBytesWaiting(loopbackPort))) {
            uint8_t b = serialRead(loopbackPort);
            serialWrite(loopbackPort, b);
        };
    }
}
#else
#define processLoopback()
#endif

int main(void) {
    init();

    while (1) {
        loop();
        processLoopback();
    }
}

void HardFault_Handler(void)
{
    // fall out of the sky
    writeAllMotors(masterConfig.escAndServoConfig.mincommand);
    while (1);
}<|MERGE_RESOLUTION|>--- conflicted
+++ resolved
@@ -323,50 +323,12 @@
         compassInit();
 #endif
 
-<<<<<<< HEAD
+    imuInit();
+
     serialInit(&masterConfig.serialConfig);
 
     mspInit(&masterConfig.serialConfig);
     cliInit(&masterConfig.serialConfig);
-
-    memset(&pwm_params, 0, sizeof(pwm_params));
-    // when using airplane/wing mixer, servo/motor outputs are remapped
-    if (masterConfig.mixerMode == MIXER_AIRPLANE || masterConfig.mixerMode == MIXER_FLYING_WING)
-        pwm_params.airplane = true;
-    else
-        pwm_params.airplane = false;
-#if defined(USE_USART2) && defined(STM32F10X)
-    pwm_params.useUART2 = doesConfigurationUsePort(SERIAL_PORT_USART2);
-#endif
-    pwm_params.useVbat = feature(FEATURE_VBAT);
-    pwm_params.useSoftSerial = feature(FEATURE_SOFTSERIAL);
-    pwm_params.useParallelPWM = feature(FEATURE_RX_PARALLEL_PWM);
-    pwm_params.useRSSIADC = feature(FEATURE_RSSI_ADC);
-    pwm_params.useCurrentMeterADC = feature(FEATURE_CURRENT_METER)
-        && masterConfig.batteryConfig.currentMeterType == CURRENT_SENSOR_ADC;
-    pwm_params.useLEDStrip = feature(FEATURE_LED_STRIP);
-    pwm_params.usePPM = feature(FEATURE_RX_PPM);
-    pwm_params.useOneshot = feature(FEATURE_ONESHOT125);
-    pwm_params.useSerialRx = feature(FEATURE_RX_SERIAL);
-    pwm_params.useServos = isMixerUsingServos();
-    pwm_params.extraServos = currentProfile->gimbalConfig.gimbal_flags & GIMBAL_FORWARDAUX;
-    pwm_params.motorPwmRate = masterConfig.motor_pwm_rate;
-    pwm_params.servoPwmRate = masterConfig.servo_pwm_rate;
-    pwm_params.idlePulse = PULSE_1MS; // standard PWM for brushless ESC (default, overridden below)
-    if (feature(FEATURE_3D))
-        pwm_params.idlePulse = masterConfig.flight3DConfig.neutral3d;
-    if (pwm_params.motorPwmRate > 500)
-        pwm_params.idlePulse = 0; // brushed motors
-    pwm_params.servoCenterPulse = masterConfig.escAndServoConfig.servoCenterPulse;
-
-    pwmRxInit(masterConfig.inputFilteringMode);
-
-    pwmOutputConfiguration_t *pwmOutputConfiguration = pwmInit(&pwm_params);
-=======
-    imuInit();
->>>>>>> e554f73f
-
-    serialInit(&masterConfig.serialConfig);
 
     failsafe = failsafeInit(&masterConfig.rxConfig);
     beepcodeInit(failsafe);
